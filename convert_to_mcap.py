--- conflicted
+++ resolved
@@ -21,20 +21,12 @@
 from sensor_msgs.msg import Imu, NavSatFix
 from std_msgs.msg import ColorRGBA
 from tqdm import tqdm
-<<<<<<< HEAD
-from visualization_msgs.msg import Marker, MarkerArray
-=======
-from visualization_msgs.msg import ImageMarker
->>>>>>> 7be283dc
 
 from foxglove.CameraCalibration_pb2 import CameraCalibration
 from foxglove.CompressedImage_pb2 import CompressedImage
 from foxglove.FrameTransform_pb2 import FrameTransform
-<<<<<<< HEAD
 from foxglove.ImageAnnotations_pb2 import ImageAnnotations
-=======
 from foxglove.LinePrimitive_pb2 import LinePrimitive
->>>>>>> 7be283dc
 from foxglove.PackedElementField_pb2 import PackedElementField
 from foxglove.PointCloud_pb2 import PointCloud
 from foxglove.PointsAnnotation_pb2 import PointsAnnotation
@@ -309,7 +301,6 @@
     )
     points = points.transpose()
 
-<<<<<<< HEAD
     msg = ImageAnnotations()
     ann = msg.points.add()
     ann.timestamp.FromMicroseconds(sample_data["timestamp"])
@@ -317,32 +308,9 @@
     ann.thickness = 2
     for p in points:
         ann.points.add(x=p[0], y=p[1])
-    for c in coloring:
+    for c in turbomap(coloring):
         ann.outline_colors.add(r=c[0], g=c[1], b=c[2], a=1)
     return msg
-=======
-    marker = ImageMarker()
-    marker.header.frame_id = frame_id
-    marker.header.stamp = get_time(sample_data)
-    marker.ns = "LIDAR_TOP"
-    marker.id = 0
-    marker.type = ImageMarker.POINTS
-    marker.action = ImageMarker.ADD
-    marker.scale = 2.0
-    marker.points = [make_point2d(p) for p in points]
-    marker.outline_colors = [make_color(c) for c in turbomap(coloring)]
-    return marker
-
-
-def get_remove_imagemarkers(frame_id, ns, stamp):
-    marker = ImageMarker()
-    marker.header.frame_id = frame_id
-    marker.header.stamp = stamp
-    marker.ns = ns
-    marker.id = 0
-    marker.action = ImageMarker.REMOVE
-    return marker
->>>>>>> 7be283dc
 
 
 def write_boxes_image_annotations(nusc, protobuf_writer, anns, sample_data, frame_id, topic_ns, stamp):
